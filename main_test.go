package main

import (
	"bytes"
	"net"
	"os"
	"os/exec"
	"strconv"
	"testing"
	"time"
	"fmt"

	"github.com/stretchr/testify/require"
)

var ownDockerIp = func() string {
	out, err := exec.Command("docker", "network", "inspect", "bridge",
		"-f", "{{range .IPAM.Config}}{{.Subnet}}{{end}}").Output()
	if err != nil {
		panic(err)
	}

	_, ipnet, err := net.ParseCIDR(string(out[:len(out)-1]))
	if err != nil {
		panic(err)
	}

	ifaces, err := net.Interfaces()
	if err != nil {
		panic(err)
	}

	for _, i := range ifaces {
		addrs, err := i.Addrs()
		if err != nil {
			continue
		}

		for _, addr := range addrs {
			if v, ok := addr.(*net.IPNet); ok {
				if ipnet.Contains(v.IP) {
					return v.IP.String()
				}
			}
		}
	}

	panic("IP not found")
}()

type container struct {
	name string
}

func newContainer(image string, name string, args []string) (*container, error) {
	c := &container{
		name: name,
	}

	exec.Command("docker", "kill", "rtsp-simple-server-test-"+name).Run()
	exec.Command("docker", "wait", "rtsp-simple-server-test-"+name).Run()

	cmd := []string{"docker", "run",
		"--name=rtsp-simple-server-test-" + name,
		"rtsp-simple-server-test-" + image}
	cmd = append(cmd, args...)
	ecmd := exec.Command(cmd[0], cmd[1:]...)
	ecmd.Stdout = nil
	ecmd.Stderr = os.Stderr

	err := ecmd.Start()
	if err != nil {
		return nil, err
	}

	time.Sleep(1 * time.Second)

	return c, nil
}

func (c *container) close() {
	exec.Command("docker", "kill", "rtsp-simple-server-test-"+c.name).Run()
	exec.Command("docker", "wait", "rtsp-simple-server-test-"+c.name).Run()
	exec.Command("docker", "rm", "rtsp-simple-server-test-"+c.name).Run()
}

func (c *container) wait() int {
	exec.Command("docker", "wait", "rtsp-simple-server-test-"+c.name).Run()
	out, _ := exec.Command("docker", "inspect", "rtsp-simple-server-test-"+c.name,
		"--format={{.State.ExitCode}}").Output()
	code, _ := strconv.ParseInt(string(out[:len(out)-1]), 10, 64)
	return int(code)
}

func TestPublish(t *testing.T) {
	for _, conf := range []struct {
		publishSoft  string
		publishProto string
	}{
		{"ffmpeg", "udp"},
		{"ffmpeg", "tcp"},
		{"gstreamer", "udp"},
		{"gstreamer", "tcp"},
	} {
		t.Run(conf.publishSoft+"_"+conf.publishProto, func(t *testing.T) {
			p, err := newProgram([]string{}, bytes.NewBuffer(nil))
			require.NoError(t, err)
			defer p.close()

			time.Sleep(1 * time.Second)

			switch conf.publishSoft {
			case "ffmpeg":
				cnt1, err := newContainer("ffmpeg", "publish", []string{
					"-re",
					"-stream_loop", "-1",
					"-i", "/emptyvideo.ts",
					"-c", "copy",
					"-f", "rtsp",
					"-rtsp_transport", conf.publishProto,
					"rtsp://" + ownDockerIp + ":8554/teststream",
				})
				require.NoError(t, err)
				defer cnt1.close()

			default:
				cnt1, err := newContainer("gstreamer", "source", []string{
					"filesrc location=emptyvideo.ts ! tsdemux ! queue ! video/x-h264 ! rtspclientsink " +
						"location=rtsp://" + ownDockerIp + ":8554/teststream protocols=" + conf.publishProto + " latency=0",
				})
				require.NoError(t, err)
				defer cnt1.close()
			}

			time.Sleep(1 * time.Second)

			cnt2, err := newContainer("ffmpeg", "read", []string{
				"-rtsp_transport", "udp",
				"-i", "rtsp://" + ownDockerIp + ":8554/teststream",
				"-vframes", "1",
				"-f", "image2",
				"-y", "/dev/null",
			})
			require.NoError(t, err)
			defer cnt2.close()

			code := cnt2.wait()
			require.Equal(t, 0, code)
		})
	}
}

func TestRead(t *testing.T) {
	for _, conf := range []struct {
		readSoft  string
		readProto string
	}{
		{"ffmpeg", "udp"},
		{"ffmpeg", "tcp"},
		{"vlc", "udp"},
		{"vlc", "tcp"},
	} {
		t.Run(conf.readSoft+"_"+conf.readProto, func(t *testing.T) {
			p, err := newProgram([]string{}, bytes.NewBuffer(nil))
			require.NoError(t, err)
			defer p.close()

			time.Sleep(1 * time.Second)

			cnt1, err := newContainer("ffmpeg", "publish", []string{
				"-re",
				"-stream_loop", "-1",
				"-i", "/emptyvideo.ts",
				"-c", "copy",
				"-f", "rtsp",
				"-rtsp_transport", "udp",
				"rtsp://" + ownDockerIp + ":8554/teststream",
			})
			require.NoError(t, err)
			defer cnt1.close()

			time.Sleep(1 * time.Second)

			switch conf.readSoft {
			case "ffmpeg":
				cnt2, err := newContainer("ffmpeg", "read", []string{
					"-rtsp_transport", conf.readProto,
					"-i", "rtsp://" + ownDockerIp + ":8554/teststream",
					"-vframes", "1",
					"-f", "image2",
					"-y", "/dev/null",
				})
				require.NoError(t, err)
				defer cnt2.close()

				code := cnt2.wait()
				require.Equal(t, 0, code)

			default:
				args := []string{}
				if conf.readProto == "tcp" {
					args = append(args, "--rtsp-tcp")
				}
				args = append(args, "rtsp://"+ownDockerIp+":8554/teststream")

				cnt2, err := newContainer("vlc", "dest", args)
				require.NoError(t, err)
				defer cnt2.close()

				code := cnt2.wait()
				require.Equal(t, 0, code)
			}
		})
	}
}

func TestTCPOnly(t *testing.T) {
	stdin := []byte("\n" +
		"protocols: [tcp]\n")
	p, err := newProgram([]string{"stdin"}, bytes.NewBuffer(stdin))
	require.NoError(t, err)
	defer p.close()

	time.Sleep(1 * time.Second)

	cnt1, err := newContainer("ffmpeg", "publish", []string{
		"-re",
		"-stream_loop", "-1",
		"-i", "/emptyvideo.ts",
		"-c", "copy",
		"-f", "rtsp",
		"-rtsp_transport", "tcp",
		"rtsp://" + ownDockerIp + ":8554/teststream",
	})
	require.NoError(t, err)
	defer cnt1.close()

	cnt2, err := newContainer("ffmpeg", "read", []string{
		"-rtsp_transport", "tcp",
		"-i", "rtsp://" + ownDockerIp + ":8554/teststream",
		"-vframes", "1",
		"-f", "image2",
		"-y", "/dev/null",
	})
	require.NoError(t, err)
	defer cnt2.close()

	code := cnt2.wait()
	require.Equal(t, 0, code)
}

func TestPathWithSlash(t *testing.T) {
	p, err := newProgram([]string{}, bytes.NewBuffer(nil))
	require.NoError(t, err)
	defer p.close()

	time.Sleep(1 * time.Second)

	cnt1, err := newContainer("ffmpeg", "publish", []string{
		"-re",
		"-stream_loop", "-1",
		"-i", "/emptyvideo.ts",
		"-c", "copy",
		"-f", "rtsp",
		"-rtsp_transport", "udp",
		"rtsp://" + ownDockerIp + ":8554/test/stream",
	})
	require.NoError(t, err)
	defer cnt1.close()

	cnt2, err := newContainer("ffmpeg", "read", []string{
		"-rtsp_transport", "udp",
		"-i", "rtsp://" + ownDockerIp + ":8554/test/stream",
		"-vframes", "1",
		"-f", "image2",
		"-y", "/dev/null",
	})
	require.NoError(t, err)
	defer cnt2.close()

	code := cnt2.wait()
	require.Equal(t, 0, code)
}

func TestPathWithQuery(t *testing.T) {
	p, err := newProgram([]string{}, bytes.NewBuffer(nil))
	require.NoError(t, err)
	defer p.close()

	time.Sleep(1 * time.Second)

	cnt1, err := newContainer("ffmpeg", "publish", []string{
		"-re",
		"-stream_loop", "-1",
		"-i", "/emptyvideo.ts",
		"-c", "copy",
		"-f", "rtsp",
		"-rtsp_transport", "udp",
		"rtsp://" + ownDockerIp + ":8554/test?param1=val&param2=val",
	})
	require.NoError(t, err)
	defer cnt1.close()

	cnt2, err := newContainer("ffmpeg", "read", []string{
		"-rtsp_transport", "udp",
		"-i", "rtsp://" + ownDockerIp + ":8554/test?param3=otherval",
		"-vframes", "1",
		"-f", "image2",
		"-y", "/dev/null",
	})
	require.NoError(t, err)
	defer cnt2.close()

	code := cnt2.wait()
	require.Equal(t, 0, code)
}

func TestAuth(t *testing.T) {
	t.Run("publish", func(t *testing.T) {
		stdin := []byte("\n" +
			"paths:\n" +
			"  all:\n" +
			"    publishUser: testuser\n" +
			"    publishPass: testpass\n" +
			"    publishIps: [172.17.0.0/16]\n")
		p, err := newProgram([]string{"stdin"}, bytes.NewBuffer(stdin))
		require.NoError(t, err)
		defer p.close()

		time.Sleep(1 * time.Second)

		cnt1, err := newContainer("ffmpeg", "source", []string{
			"-re",
			"-stream_loop", "-1",
			"-i", "/emptyvideo.ts",
			"-c", "copy",
			"-f", "rtsp",
			"-rtsp_transport", "udp",
			"rtsp://testuser:testpass@" + ownDockerIp + ":8554/teststream",
		})
		require.NoError(t, err)
		defer cnt1.close()

		time.Sleep(1 * time.Second)

		cnt2, err := newContainer("ffmpeg", "dest", []string{
			"-rtsp_transport", "udp",
			"-i", "rtsp://" + ownDockerIp + ":8554/teststream",
			"-vframes", "1",
			"-f", "image2",
			"-y", "/dev/null",
		})
		require.NoError(t, err)
		defer cnt2.close()

		code := cnt2.wait()
		require.Equal(t, 0, code)
	})

	for _, soft := range []string{
		"ffmpeg",
		"vlc",
	} {
		t.Run("read_"+soft, func(t *testing.T) {
			stdin := []byte("\n" +
				"paths:\n" +
				"  all:\n" +
				"    readUser: testuser\n" +
				"    readPass: testpass\n" +
				"    readIps: [172.17.0.0/16]\n")
			p, err := newProgram([]string{"stdin"}, bytes.NewBuffer(stdin))
			require.NoError(t, err)
			defer p.close()

			time.Sleep(1 * time.Second)

			cnt1, err := newContainer("ffmpeg", "source", []string{
				"-re",
				"-stream_loop", "-1",
				"-i", "/emptyvideo.ts",
				"-c", "copy",
				"-f", "rtsp",
				"-rtsp_transport", "udp",
				"rtsp://" + ownDockerIp + ":8554/teststream",
			})
			require.NoError(t, err)
			defer cnt1.close()

			time.Sleep(1 * time.Second)

			if soft == "ffmpeg" {
				cnt2, err := newContainer("ffmpeg", "dest", []string{
					"-rtsp_transport", "udp",
					"-i", "rtsp://testuser:testpass@" + ownDockerIp + ":8554/teststream",
					"-vframes", "1",
					"-f", "image2",
					"-y", "/dev/null",
				})
				require.NoError(t, err)
				defer cnt2.close()

				code := cnt2.wait()
				require.Equal(t, 0, code)

			} else {
				cnt2, err := newContainer("vlc", "dest",
					[]string{"rtsp://testuser:testpass@" + ownDockerIp + ":8554/teststream"})
				require.NoError(t, err)
				defer cnt2.close()

				code := cnt2.wait()
				require.Equal(t, 0, code)
			}
		})
	}
}

func TestProxy(t *testing.T) {
	for _, proto := range []string{
		"udp",
		"tcp",
	} {
		t.Run(proto, func(t *testing.T) {
			stdin := []byte("\n" +
				"paths:\n" +
				"  all:\n" +
				"    readUser: testuser\n" +
				"    readPass: testpass\n")
			p1, err := newProgram([]string{"stdin"}, bytes.NewBuffer(stdin))
			require.NoError(t, err)
			defer p1.close()

			time.Sleep(1 * time.Second)

			cnt1, err := newContainer("ffmpeg", "source", []string{
				"-re",
				"-stream_loop", "-1",
				"-i", "/emptyvideo.ts",
				"-c", "copy",
				"-f", "rtsp",
				"-rtsp_transport", "udp",
				"rtsp://" + ownDockerIp + ":8554/teststream",
			})
			require.NoError(t, err)
			defer cnt1.close()

			time.Sleep(1 * time.Second)

			stdin = []byte("\n" +
				"rtspPort: 8555\n" +
				"rtpPort: 8100\n" +
				"rtcpPort: 8101\n" +
				"\n" +
				"paths:\n" +
				"  proxied:\n" +
				"    source: rtsp://testuser:testpass@localhost:8554/teststream\n" +
				"    sourceProtocol: " + proto + "\n" +
				"    sourceOnDemand: yes\n")
			p2, err := newProgram([]string{"stdin"}, bytes.NewBuffer(stdin))
			require.NoError(t, err)
			defer p2.close()

			time.Sleep(1 * time.Second)

			cnt2, err := newContainer("ffmpeg", "dest", []string{
				"-rtsp_transport", "udp",
				"-i", "rtsp://" + ownDockerIp + ":8555/proxied",
				"-vframes", "1",
				"-f", "image2",
				"-y", "/dev/null",
			})
			require.NoError(t, err)
			defer cnt2.close()

			code := cnt2.wait()
			require.Equal(t, 0, code)
		})
	}
}

func TestRunOnDemand(t *testing.T) {
	stdin := []byte("\n" +
		"paths:\n" +
<<<<<<< HEAD
		"  ondemand:\n" +
		"    runOnDemand: ffmpeg -hide_banner -loglevel error -re -i test-images/ffmpeg/emptyvideo.ts -c copy -f rtsp rtsp://localhost:8554/$RTSP_SERVER_PATH\n")
=======
		"  all:\n" +
		"    runOnDemand: ffmpeg -hide_banner -loglevel error -re -i test-images/ffmpeg/emptyvideo.ts -c copy -f rtsp rtsp://localhost:8554/$RTSP_SERVER_PATH\n")

	fmt.Println("TEST", string(stdin))

>>>>>>> 33f703a1
	p1, err := newProgram([]string{"stdin"}, bytes.NewBuffer(stdin))
	require.NoError(t, err)
	defer p1.close()

	time.Sleep(1 * time.Second)

	cnt1, err := newContainer("ffmpeg", "dest", []string{
		"-i", "rtsp://" + ownDockerIp + ":8554/ondemand",
		"-vframes", "1",
		"-f", "image2",
		"-y", "/dev/null",
	})
	require.NoError(t, err)
	defer cnt1.close()

	code := cnt1.wait()
	require.Equal(t, 0, code)
}<|MERGE_RESOLUTION|>--- conflicted
+++ resolved
@@ -8,7 +8,6 @@
 	"strconv"
 	"testing"
 	"time"
-	"fmt"
 
 	"github.com/stretchr/testify/require"
 )
@@ -481,16 +480,8 @@
 func TestRunOnDemand(t *testing.T) {
 	stdin := []byte("\n" +
 		"paths:\n" +
-<<<<<<< HEAD
-		"  ondemand:\n" +
-		"    runOnDemand: ffmpeg -hide_banner -loglevel error -re -i test-images/ffmpeg/emptyvideo.ts -c copy -f rtsp rtsp://localhost:8554/$RTSP_SERVER_PATH\n")
-=======
 		"  all:\n" +
 		"    runOnDemand: ffmpeg -hide_banner -loglevel error -re -i test-images/ffmpeg/emptyvideo.ts -c copy -f rtsp rtsp://localhost:8554/$RTSP_SERVER_PATH\n")
-
-	fmt.Println("TEST", string(stdin))
-
->>>>>>> 33f703a1
 	p1, err := newProgram([]string{"stdin"}, bytes.NewBuffer(stdin))
 	require.NoError(t, err)
 	defer p1.close()
